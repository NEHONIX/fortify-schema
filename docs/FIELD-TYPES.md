--- conflicted
+++ resolved
@@ -1,8 +1,4 @@
-<<<<<<< HEAD
 # Fortify Schema - Field Types Reference
-=======
-hi# Fortify Schema - Complete Field Types Reference
->>>>>>> 668f11f7
 
 This guide provides a comprehensive overview of all field types and constraints available in Fortify Schema’s Interface syntax.
 
@@ -338,13 +334,9 @@
 Make.union("a", "b") or "a|b"  // Multiple options
 "boolean"             // True or false
 "date"                // Date object
-<<<<<<< HEAD
 ```
 
 ---
 
 **Related Resources**  
-[Complete Documentation](./README.md) | [Quick Reference](./QUICK-REFERENCE.md)
-=======
-```
->>>>>>> 668f11f7
+[Complete Documentation](./README.md) | [Quick Reference](./QUICK-REFERENCE.md)